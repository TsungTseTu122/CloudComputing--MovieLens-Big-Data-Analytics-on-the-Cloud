# CloudComputing--MovieLens-Big-Data-Analytics-on-the-Cloud

## Overview
This project analyzes the MovieLens dataset using PySpark, Hadoop HDFS, and Docker to perform clustering, classification, and association rule mining on user-movie interactions. The system runs in a containerized cloud environment with Spark clusters, enabling scalable big data processing.

## Project Structure
CloudComputing--MovieLens-Big-Data-Analytics-on-the-Cloud
```
│── README.md                         # Project overview & setup guide
│── requirements.txt                  # Python dependencies (PySpark, tooling)
│── docker-compose.yml                # Docker setup for Hadoop, Spark, and Jupyter
│
├── data/                             # MovieLens artifacts downloaded by the helper script
│   ├── MovieLens_Dataset_Info.txt    # Dataset license and source information
│   └── movielens/
│       └── 25m/                      # Example extracted dataset variant
│           ├── ratings.csv
│           ├── movies.csv
│           ├── tags.csv
│           └── links.csv
│
├── notebooks/
│   ├── Project.ipynb                 # Original exploratory analysis
│   └── Recommender.ipynb             # ALS walkthrough & evaluation examples
│
├── reports/
│   └── TsungTse_Tu_s4780187_proposal.docx
│
├── scripts/
│   ├── download_movielens.py         # Automated dataset downloader & checksum validation
│   └── load_to_hdfs.sh               # Helper to upload CSVs to HDFS (use WSL/Git Bash on Windows)
│
├── src/
│   ├── __init__.py
│   └── recommendation.py             # PySpark ALS training & inference utilities
│
└── tests/
    └── test_recommendation.py        # Smoke tests for the recommender pipeline
```

## Setup and Installation

1. Clone repository

`
git clone https://github.com/TsungTseTu122/CloudComputing--MovieLens-Big-Data-Analytics-on-the-Cloud.git
`

`
cd CloudComputing--MovieLens-Big-Data-Analytics-on-the-Cloud
`

2. Set Up Docker Environment
   
Ensure Docker is installed and running. Then, start the containerized services:

`
docker-compose up -d
`

This command activates Hadoop HDFS and Apache Spark services for data processing

3. Access Jupyter Notebook
   
If you are using Jupyter Notebook within Docker, you can access it at:

`
http://localhost:8888/
`

Otherwise, you can run the `.ipynb` file in any local or cloud-based Jupyter environment.

4. Confirm your local clone is connected to GitHub

If you are working across multiple Windows profiles and want to verify where your
changes live, list the configured remotes:

```
git remote -v
```

If no remotes are returned, the work is only stored locally. Link the clone to
your GitHub fork (replace the URL with your repository if different) and push
the branch that contains your latest commits:

```
git remote add origin https://github.com/TsungTseTu122/CloudComputing--MovieLens-Big-Data-Analytics-on-the-Cloud.git
git push -u origin work
```

After pushing, confirm the branch or pull request on GitHub to ensure the
changes are available remotely.

<<<<<<< HEAD
### Publishing follow-up commits

Whenever you make additional updates (such as refining the README or
adjusting `docker-compose.yml`), commit them locally and push again:

```
git add .
git commit -m "Describe your change"
git push
```

You can repeat these commands as often as needed; each push updates the
branch on GitHub with your latest work.

=======
>>>>>>> cf836485
## Dataset

### 1. Download MovieLens automatically

Run the helper script to download and extract the dataset variant you need (25M by default):

```
python scripts/download_movielens.py --variant 25m
```

The command stores the CSV files under `data/movielens/<variant>/` and records a checksum so repeat runs skip the download unless you add `--force`.

### 2. Load data into HDFS
<<<<<<< HEAD

After the CSVs are available locally, push them into HDFS so Spark can read them inside the cluster:

```
bash scripts/load_to_hdfs.sh
```

=======

After the CSVs are available locally, push them into HDFS so Spark can read them inside the cluster:

```
bash scripts/load_to_hdfs.sh
```

>>>>>>> cf836485
The script uploads every CSV in `data/movielens/25m` to `hdfs://namenode:8020/user/hadoop/movielens/`. Override the source directory or container name with the `DATA_DIR`, `HDFS_TARGET`, and `HDFS_CONTAINER` environment variables if your setup differs (for example on Windows with WSL you can run `wsl bash scripts/load_to_hdfs.sh`).

## Key Features

- **Automated dataset ingestion** – Scripts to download MovieLens variants and push them into HDFS with a single command.
- **Collaborative filtering recommender** – A PySpark ALS pipeline that trains on the ratings data, reports RMSE/MAE, and serves top-N user or item recommendations via CLI or notebooks.
- **Exploratory notebooks** – Existing notebooks for clustering, classification, and association analysis, now complemented by a recommender walkthrough.
- **Containerized deployment** – Docker Compose stack for Hadoop and Spark to reproduce the environment quickly.

## Training the recommender

Once the data is in HDFS, you can train and query the recommender directly from the command line:

```
python -m src.recommendation --top-n 10 --user-id 123 --master-local
```

Key options:

- `--ratings-path` / `--movies-path` to override the default HDFS locations.
- `--user-id` to print personalized movie recommendations.
- `--movie-id` to find similar titles.
- `--output` to persist recommendations as Parquet.
- `--master-local` to run a quick local test outside the cluster.

You can also import `src.recommendation` inside a notebook to visualize the results.

## Future Improvements

- Enhance model performance with deep learning-based collaborative filtering.

- Optimize Spark configurations for faster data processing.

- Implement real-time recommendations using streaming data analysis.<|MERGE_RESOLUTION|>--- conflicted
+++ resolved
@@ -91,23 +91,6 @@
 After pushing, confirm the branch or pull request on GitHub to ensure the
 changes are available remotely.
 
-<<<<<<< HEAD
-### Publishing follow-up commits
-
-Whenever you make additional updates (such as refining the README or
-adjusting `docker-compose.yml`), commit them locally and push again:
-
-```
-git add .
-git commit -m "Describe your change"
-git push
-```
-
-You can repeat these commands as often as needed; each push updates the
-branch on GitHub with your latest work.
-
-=======
->>>>>>> cf836485
 ## Dataset
 
 ### 1. Download MovieLens automatically
@@ -121,7 +104,6 @@
 The command stores the CSV files under `data/movielens/<variant>/` and records a checksum so repeat runs skip the download unless you add `--force`.
 
 ### 2. Load data into HDFS
-<<<<<<< HEAD
 
 After the CSVs are available locally, push them into HDFS so Spark can read them inside the cluster:
 
@@ -129,15 +111,6 @@
 bash scripts/load_to_hdfs.sh
 ```
 
-=======
-
-After the CSVs are available locally, push them into HDFS so Spark can read them inside the cluster:
-
-```
-bash scripts/load_to_hdfs.sh
-```
-
->>>>>>> cf836485
 The script uploads every CSV in `data/movielens/25m` to `hdfs://namenode:8020/user/hadoop/movielens/`. Override the source directory or container name with the `DATA_DIR`, `HDFS_TARGET`, and `HDFS_CONTAINER` environment variables if your setup differs (for example on Windows with WSL you can run `wsl bash scripts/load_to_hdfs.sh`).
 
 ## Key Features
